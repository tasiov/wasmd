--- conflicted
+++ resolved
@@ -5,7 +5,7 @@
 
 # Updating the docs
 
-If you want to open a PR on Gaia to update the documentation, please follow the guidelines in the [`CONTRIBUTING.md`](https://github.com/cosmwasm/wasmd/tree/master/CONTRIBUTING.md)
+If you want to open a PR on Gaia to update the documentation, please follow the guidelines in the [`CONTRIBUTING.md`](https://github.com/cosmos/gaia/tree/master/CONTRIBUTING.md)
 
 ## Docs Build Workflow
 
@@ -13,7 +13,7 @@
 
 - https://hub.cosmos.network/docs/
 
-built from the files in this (`/docs`) directory for [master](https://github.com/cosmwasm/wasmd/tree/master/docs)
+built from the files in this (`/docs`) directory for [master](https://github.com/cosmos/gaia/tree/master/docs)
 
 ### How It Works
 
@@ -87,17 +87,6 @@
 
 then navigate to localhost:8080 in your browser.
 
-<<<<<<< HEAD
-## Build RPC Docs
-
-First, run `make tools` from the root of repo, to install the swagger-ui tool.
-
-Then, edit the `swagger.yaml` manually; it is found [here](https://github.com/cosmwasm/wasmd/blob/master/cmd/wasmcli/swagger-ui/swagger.yaml)
-
-Finally, run `make update-gaia-lite-docs` from the root of the repo.
-
-=======
->>>>>>> 090c5453
 ## Search
 
 We are using [Algolia](https://www.algolia.com) to power full-text search. This uses a public API search-only key in the `config.js` as well as a [cosmos_network.json](https://github.com/algolia/docsearch-configs/blob/master/configs/cosmos_network.json) configuration file that we can update with PRs.
@@ -114,20 +103,10 @@
    make tools
    ```
 2. Edit API docs
-<<<<<<< HEAD
-    1. Directly Edit API docs manually: `cmd/wasmcli/swagger-ui/swagger.yaml`.
-    2. Edit API docs within the [Swagger Editor](https://editor.swagger.io/). Please refer to this [document](https://swagger.io/docs/specification/2-0/basic-structure/) for the correct structure in `.yaml`.
-3. Download `swagger.yaml` and replace the old `swagger.yaml` under fold `cmd/wasmcli/swagger-ui`.
-4. Compile wasmcli
-    ```bash
-    make install
-    ```
-=======
    1. Directly Edit API docs manually: `cmd/gaiacli/swagger-ui/swagger.yaml`.
    2. Edit API docs within the [Swagger Editor](https://editor.swagger.io/). Please refer to this [document](https://swagger.io/docs/specification/2-0/basic-structure/) for the correct structure in `.yaml`.
 3. Download `swagger.yaml` and replace the old `swagger.yaml` under fold `cmd/gaiacli/swagger-ui`.
 4. Compile gaiacli
    ```bash
    make install
-   ```
->>>>>>> 090c5453
+   ```